{
  "name": "SonarQube",
  "version": "0.0.1",
  "description": "Put your technical debt under control",
  "repository": "SonarSource/sonarqube",
  "license": "LGPL-3.0",
  "devDependencies": {
    "autoprefixer": "6.2.2",
    "babel-core": "6.13.2",
    "babel-eslint": "^6.0.4",
    "babel-jest": "15.0.0",
    "babel-loader": "6.2.4",
    "babel-plugin-react-transform": "2.0.2",
    "babel-plugin-transform-class-properties": "6.11.5",
    "babel-plugin-transform-object-rest-spread": "6.8.0",
    "babel-plugin-transform-react-constant-elements": "6.9.1",
    "babel-polyfill": "6.3.14",
    "babel-preset-es2015": "6.13.2",
    "babel-preset-es2016": "6.11.3",
    "babel-preset-react": "6.11.1",
    "babel-register": "6.3.13",
    "backbone": "1.2.3",
    "backbone.marionette": "2.4.3",
    "blueimp-md5": "1.1.1",
    "chalk": "1.1.3",
    "classnames": "2.2.0",
    "clipboard": "1.5.5",
    "cross-env": "2.0.0",
    "css-loader": "0.23.1",
    "d3": "3.5.6",
    "enzyme": "2.2.0",
<<<<<<< HEAD
    "eslint": "^3.4.0",
    "eslint-plugin-import": "^1.14.0",
    "eslint-plugin-react": "^6.2.0",
=======
    "escape-html": "1.0.3",
    "eslint": "^2.9.0",
    "eslint-plugin-import": "^1.8.0",
    "eslint-plugin-react": "^5.1.1",
    "event-stream": "3.3.1",
>>>>>>> ff3377f4
    "expose-loader": "0.7.1",
    "express": "4.13.4",
    "express-http-proxy": "0.6.0",
    "extract-text-webpack-plugin": "1.0.1",
    "handlebars": "2.0.0",
    "handlebars-loader": "1.1.4",
    "history": "2.0.0",
    "imports-loader": "0.6.5",
    "jest-cli": "15.1.0",
    "jquery": "2.2.0",
    "less": "2.7.1",
    "less-loader": "2.2.3",
    "lodash": "4.6.1",
    "moment": "2.10.6",
    "numeral": "1.5.3",
    "postcss-loader": "0.8.0",
    "react": "15.0.1",
    "react-addons-shallow-compare": "15.0.1",
    "react-addons-test-utils": "15.0.1",
    "react-dom": "15.0.1",
    "react-helmet": "3.1.0",
    "react-redux": "4.4.1",
    "react-router": "2.0.1",
    "react-router-redux": "4.0.2",
    "react-select": "1.0.0-beta12",
    "react-transform-hmr": "1.0.4",
    "redux": "3.3.1",
    "redux-logger": "2.2.1",
    "redux-simple-router": "1.0.1",
    "redux-thunk": "1.0.2",
    "rimraf": "2.5.4",
    "script-loader": "0.6.1",
    "style-loader": "0.13.0",
    "underscore": "1.8.3",
    "webpack": "1.13.0",
    "webpack-dev-middleware": "1.6.1",
    "webpack-hot-middleware": "2.10.0",
    "whatwg-fetch": "0.10.0"
  },
  "scripts": {
    "start": "node ./scripts/start.js",
    "build-fast": "node ./scripts/build.js --fast",
    "build": "node ./scripts/build.js",
    "test": "cross-env NODE_ENV=test jest",
    "coverage": "npm test -- --coverage",
    "lint": "eslint src/main/js"
  },
  "engines": {
    "node": ">=4"
  },
  "jest": {
    "coverageDirectory": "<rootDir>/target/coverage",
    "coveragePathIgnorePatterns": [
      "<rootDir>/node_modules",
      "<rootDir>/tests"
    ],
    "moduleNameMapper": {
      "^[./a-zA-Z0-9$_-]+\\.(css|hbs)": "<rootDir>/tests/FileStub.js"
    },
    "setupFiles": [
      "<rootDir>/tests/SetupTestEnvironment.js"
    ],
    "testPathIgnorePatterns": [
      "<rootDir>/node_modules",
      "<rootDir>/src/main/webapp"
    ]
  }
}<|MERGE_RESOLUTION|>--- conflicted
+++ resolved
@@ -29,17 +29,10 @@
     "css-loader": "0.23.1",
     "d3": "3.5.6",
     "enzyme": "2.2.0",
-<<<<<<< HEAD
+    "escape-html": "1.0.3",
     "eslint": "^3.4.0",
     "eslint-plugin-import": "^1.14.0",
     "eslint-plugin-react": "^6.2.0",
-=======
-    "escape-html": "1.0.3",
-    "eslint": "^2.9.0",
-    "eslint-plugin-import": "^1.8.0",
-    "eslint-plugin-react": "^5.1.1",
-    "event-stream": "3.3.1",
->>>>>>> ff3377f4
     "expose-loader": "0.7.1",
     "express": "4.13.4",
     "express-http-proxy": "0.6.0",
