/*
 * SonarQube
 * Copyright (C) 2009-2017 SonarSource SA
 * mailto:info AT sonarsource DOT com
 *
 * This program is free software; you can redistribute it and/or
 * modify it under the terms of the GNU Lesser General Public
 * License as published by the Free Software Foundation; either
 * version 3 of the License, or (at your option) any later version.
 *
 * This program is distributed in the hope that it will be useful,
 * but WITHOUT ANY WARRANTY; without even the implied warranty of
 * MERCHANTABILITY or FITNESS FOR A PARTICULAR PURPOSE.  See the GNU
 * Lesser General Public License for more details.
 *
 * You should have received a copy of the GNU Lesser General Public License
 * along with this program; if not, write to the Free Software Foundation,
 * Inc., 51 Franklin Street, Fifth Floor, Boston, MA  02110-1301, USA.
 */
import * as React from 'react';
import LicenseEditionSet from './LicenseEditionSet';
import { Edition, EditionStatus, applyLicense } from '../../../api/marketplace';
import Modal from '../../../components/controls/Modal';
import { translate, translateWithParameters } from '../../../helpers/l10n';

export interface Props {
  edition: Edition;
  editions: Edition[];
  isDowngrade: boolean;
  onClose: () => void;
  updateEditionStatus: (editionStatus: EditionStatus) => void;
}

interface State {
  license: string;
  status?: string;
  submitting: boolean;
}

export default class LicenseEditionForm extends React.PureComponent<Props, State> {
  mounted: boolean;
  state: State = { license: '', submitting: false };

  componentDidMount() {
    this.mounted = true;
  }

  componentWillUnmount() {
    this.mounted = false;
  }

  handleLicenseChange = (license: string, status?: string) => {
    if (this.mounted) {
      this.setState({ license, status });
    }
  };

  handleCancelClick = (event: React.SyntheticEvent<HTMLAnchorElement>) => {
    event.preventDefault();
    this.props.onClose();
  };

  handleConfirmClick = (event: React.SyntheticEvent<HTMLButtonElement>) => {
    event.preventDefault();
    const { license, status } = this.state;
    if (license && status) {
      this.setState({ submitting: true });
      applyLicense({ license }).then(
        editionStatus => {
          this.props.updateEditionStatus(editionStatus);
          this.props.onClose();
        },
        () => {
          if (this.mounted) {
            this.setState({ submitting: false });
          }
        }
      );
    }
  };

  render() {
    const { edition, isDowngrade } = this.props;
    const { license, submitting, status } = this.state;

    const header = isDowngrade
      ? translateWithParameters('marketplace.downgrade_to_x', edition.name)
      : translateWithParameters('marketplace.upgrade_to_x', edition.name);
    return (
      <Modal contentLabel={header} onRequestClose={this.props.onClose}>
        <header className="modal-head">
          <h2>{header}</h2>
        </header>

        <LicenseEditionSet
          className="modal-body"
          edition={edition}
          editions={this.props.editions}
          updateLicense={this.handleLicenseChange}
        />

        <footer className="modal-foot">
          {submitting && <i className="spinner spacer-right" />}
          {status && (
<<<<<<< HEAD
            <button className="js-confirm" onClick={this.handleConfirmClick} disabled={submitting}>
              {status === 'AUTOMATIC_INSTALL'
                ? translate('marketplace.install')
                : translate('save')}
=======
            <button
              className="js-confirm"
              onClick={this.handleConfirmClick}
              disabled={!license || submitting}>
              {status === 'AUTOMATIC_INSTALL' ? (
                translate('marketplace.install')
              ) : (
                translate('save')
              )}
>>>>>>> 76accff0
            </button>
          )}
          <a className="js-modal-close" href="#" onClick={this.handleCancelClick}>
            {translate('cancel')}
          </a>
        </footer>
      </Modal>
    );
  }
}<|MERGE_RESOLUTION|>--- conflicted
+++ resolved
@@ -102,22 +102,13 @@
         <footer className="modal-foot">
           {submitting && <i className="spinner spacer-right" />}
           {status && (
-<<<<<<< HEAD
-            <button className="js-confirm" onClick={this.handleConfirmClick} disabled={submitting}>
-              {status === 'AUTOMATIC_INSTALL'
-                ? translate('marketplace.install')
-                : translate('save')}
-=======
             <button
               className="js-confirm"
               onClick={this.handleConfirmClick}
               disabled={!license || submitting}>
-              {status === 'AUTOMATIC_INSTALL' ? (
-                translate('marketplace.install')
-              ) : (
-                translate('save')
-              )}
->>>>>>> 76accff0
+              {status === 'AUTOMATIC_INSTALL'
+                ? translate('marketplace.install')
+                : translate('save')}
             </button>
           )}
           <a className="js-modal-close" href="#" onClick={this.handleCancelClick}>
