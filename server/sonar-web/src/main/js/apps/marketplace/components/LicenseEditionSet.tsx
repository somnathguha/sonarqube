/*
 * SonarQube
 * Copyright (C) 2009-2017 SonarSource SA
 * mailto:info AT sonarsource DOT com
 *
 * This program is free software; you can redistribute it and/or
 * modify it under the terms of the GNU Lesser General Public
 * License as published by the Free Software Foundation; either
 * version 3 of the License, or (at your option) any later version.
 *
 * This program is distributed in the hope that it will be useful,
 * but WITHOUT ANY WARRANTY; without even the implied warranty of
 * MERCHANTABILITY or FITNESS FOR A PARTICULAR PURPOSE.  See the GNU
 * Lesser General Public License for more details.
 *
 * You should have received a copy of the GNU Lesser General Public License
 * along with this program; if not, write to the Free Software Foundation,
 * Inc., 51 Franklin Street, Fifth Floor, Boston, MA  02110-1301, USA.
 */
import { stringify } from 'querystring';
import * as React from 'react';
import * as classNames from 'classnames';
import Checkbox from '../../../components/controls/Checkbox';
import { FormattedMessage } from 'react-intl';
import { debounce } from 'lodash';
import DeferredSpinner from '../../../components/common/DeferredSpinner';
import { omitNil } from '../../../helpers/request';
import { Edition, getFormData, getLicensePreview } from '../../../api/marketplace';
import { translate, translateWithParameters } from '../../../helpers/l10n';

export interface Props {
  className?: string;
  edition?: Edition;
  editions: Edition[];
  updateLicense: (license?: string, status?: string) => void;
}

interface State {
  acceptTerms: boolean;
  license: string;
  licenseEdition?: Edition;
  loading: boolean;
  previewStatus?: string;
  formData?: {
    serverId?: string;
    ncloc?: number;
  };
}

export default class LicenseEditionSet extends React.PureComponent<Props, State> {
  mounted: boolean;

  constructor(props: Props) {
    super(props);
    this.state = { acceptTerms: false, license: '', loading: false };
    this.fetchLicensePreview = debounce(this.fetchLicensePreview, 100);
  }

  componentDidMount() {
    this.mounted = true;
    this.fetchFormData();
  }

  componentWillUnmount() {
    this.mounted = false;
  }

  fetchLicensePreview = (license: string) => {
    this.setState({ loading: true });
    getLicensePreview({ license }).then(
      ({ previewStatus, nextEditionKey }) => {
        if (this.mounted) {
          const { edition } = this.props;
          this.updateLicense(
            license,
            this.props.editions.find(edition => edition.key === nextEditionKey),
            edition && edition.key !== nextEditionKey ? undefined : previewStatus
          );
        }
      },
      () => {
        if (this.mounted) {
          this.updateLicense(license, undefined, undefined);
        }
      }
    );
  };

  fetchFormData = () => {
    getFormData().then(
      formData => {
        if (this.mounted) {
          this.setState({ formData });
        }
      },
      () => {}
    );
  };

  getLicenseFormUrl = (edition: Edition) => {
    let url = edition.licenseRequestUrl;
    if (this.state.formData) {
      const query = stringify(omitNil(this.state.formData));
      if (query) {
        url += '?' + query;
      }
    }
    return url;
  };

  handleLicenseChange = (event: React.SyntheticEvent<HTMLTextAreaElement>) => {
    const license = event.currentTarget.value;
    if (license) {
      this.fetchLicensePreview(license);
      this.setState({ license });
    } else {
      this.updateLicense(license, undefined, undefined);
    }
  };

  handleTermsCheck = (checked: boolean) =>
    this.setState({ acceptTerms: checked }, () =>
      this.updateLicense(this.state.license, this.state.licenseEdition, this.state.previewStatus)
    );

  updateLicense = (license: string, licenseEdition?: Edition, previewStatus?: string) => {
    this.setState({ license, licenseEdition, loading: false, previewStatus });
    this.props.updateLicense(
      previewStatus !== 'NO_INSTALL' && !this.state.acceptTerms ? undefined : license,
      previewStatus
    );
  };

  renderAlert() {
    const { licenseEdition, previewStatus } = this.state;
    if (!previewStatus) {
      const { edition } = this.props;
      if (!edition) {
        return undefined;
      }

      return (
        <div className="spacer-top">
          {licenseEdition !== undefined &&
          edition.key !== licenseEdition.key && (
            <p className="alert alert-danger">
              {translateWithParameters('marketplace.wrong_license_type_x', edition.name)}
            </p>
          )}
          <a href={this.getLicenseFormUrl(edition)} target="_blank">
            {translate('marketplace.i_need_a_license')}
          </a>
        </div>
      );
    }

    return (
<<<<<<< HEAD
      <p
        className={classNames('alert spacer-top', {
          'alert-warning': previewStatus === 'AUTOMATIC_INSTALL',
          'alert-success': previewStatus === 'NO_INSTALL',
          'alert-danger': previewStatus === 'MANUAL_INSTALL'
        })}>
        {translateWithParameters(
          'marketplace.license_preview_status.' + previewStatus,
          licenseEdition ? licenseEdition.name : translate('marketplace.commercial_edition')
        )}
        {licenseEdition &&
=======
      <div className="spacer-top">
        <p
          className={classNames('alert', {
            'alert-warning': previewStatus === 'AUTOMATIC_INSTALL',
            'alert-success': previewStatus === 'NO_INSTALL',
            'alert-danger': previewStatus === 'MANUAL_INSTALL'
          })}>
          {translateWithParameters(
            'marketplace.license_preview_status.' + previewStatus,
            licenseEdition ? licenseEdition.name : translate('marketplace.commercial_edition')
          )}
          {licenseEdition &&
>>>>>>> 76accff0
          licenseEdition.key === 'datacenter' &&
          previewStatus !== 'NO_INSTALL' && (
            <span className="little-spacer-left">
              <FormattedMessage
                defaultMessage={translate('marketplace.how_to_setup_cluster_url')}
                id="marketplace.how_to_setup_cluster_url"
                values={{
                  url: (
                    <a
                      href="https://redirect.sonarsource.com/doc/data-center-edition.html"
                      target="_blank">
                      {licenseEdition.name}
                    </a>
                  )
                }}
              />
            </span>
          )}
<<<<<<< HEAD
      </p>
=======
        </p>
        {previewStatus !== 'NO_INSTALL' && (
          <span className="js-edition-tos">
            <Checkbox
              checked={this.state.acceptTerms}
              id="edition-terms"
              onCheck={this.handleTermsCheck}>
              <label className="little-spacer-left" htmlFor="edition-terms">
                {translate('marketplace.i_accept_the')}
              </label>
            </Checkbox>
            <a
              className="nowrap little-spacer-left"
              href="http://dist.sonarsource.com/SonarSource_Terms_And_Conditions.pdf"
              target="_blank">
              {translate('marketplace.terms_and_conditions')}
            </a>
          </span>
        )}
      </div>
>>>>>>> 76accff0
    );
  }

  render() {
    const { className, edition } = this.props;
    const { license, loading } = this.state;

    return (
      <div className={className}>
        {edition && (
          <label className="display-inline-block spacer-bottom" htmlFor="set-license">
            {translateWithParameters('marketplace.enter_license_for_x', edition.name)}
            <em className="mandatory">*</em>
          </label>
        )}
        <textarea
          autoFocus={true}
          id="set-license"
          className="display-block input-super-large"
          onChange={this.handleLicenseChange}
          required={true}
          rows={8}
          style={{ resize: 'none' }}
          value={license}
        />

        <DeferredSpinner
          loading={loading}
          customSpinner={
            <p className="spacer-top">
              <i className="spinner spacer-right text-bottom" />
              {translate('marketplace.checking_license')}
            </p>
          }>
          {this.renderAlert()}
        </DeferredSpinner>
      </div>
    );
  }
}<|MERGE_RESOLUTION|>--- conflicted
+++ resolved
@@ -20,9 +20,9 @@
 import { stringify } from 'querystring';
 import * as React from 'react';
 import * as classNames from 'classnames';
-import Checkbox from '../../../components/controls/Checkbox';
 import { FormattedMessage } from 'react-intl';
 import { debounce } from 'lodash';
+import Checkbox from '../../../components/controls/Checkbox';
 import DeferredSpinner from '../../../components/common/DeferredSpinner';
 import { omitNil } from '../../../helpers/request';
 import { Edition, getFormData, getLicensePreview } from '../../../api/marketplace';
@@ -142,11 +142,11 @@
       return (
         <div className="spacer-top">
           {licenseEdition !== undefined &&
-          edition.key !== licenseEdition.key && (
-            <p className="alert alert-danger">
-              {translateWithParameters('marketplace.wrong_license_type_x', edition.name)}
-            </p>
-          )}
+            edition.key !== licenseEdition.key && (
+              <p className="alert alert-danger">
+                {translateWithParameters('marketplace.wrong_license_type_x', edition.name)}
+              </p>
+            )}
           <a href={this.getLicenseFormUrl(edition)} target="_blank">
             {translate('marketplace.i_need_a_license')}
           </a>
@@ -155,19 +155,6 @@
     }
 
     return (
-<<<<<<< HEAD
-      <p
-        className={classNames('alert spacer-top', {
-          'alert-warning': previewStatus === 'AUTOMATIC_INSTALL',
-          'alert-success': previewStatus === 'NO_INSTALL',
-          'alert-danger': previewStatus === 'MANUAL_INSTALL'
-        })}>
-        {translateWithParameters(
-          'marketplace.license_preview_status.' + previewStatus,
-          licenseEdition ? licenseEdition.name : translate('marketplace.commercial_edition')
-        )}
-        {licenseEdition &&
-=======
       <div className="spacer-top">
         <p
           className={classNames('alert', {
@@ -180,28 +167,24 @@
             licenseEdition ? licenseEdition.name : translate('marketplace.commercial_edition')
           )}
           {licenseEdition &&
->>>>>>> 76accff0
-          licenseEdition.key === 'datacenter' &&
-          previewStatus !== 'NO_INSTALL' && (
-            <span className="little-spacer-left">
-              <FormattedMessage
-                defaultMessage={translate('marketplace.how_to_setup_cluster_url')}
-                id="marketplace.how_to_setup_cluster_url"
-                values={{
-                  url: (
-                    <a
-                      href="https://redirect.sonarsource.com/doc/data-center-edition.html"
-                      target="_blank">
-                      {licenseEdition.name}
-                    </a>
-                  )
-                }}
-              />
-            </span>
-          )}
-<<<<<<< HEAD
-      </p>
-=======
+            licenseEdition.key === 'datacenter' &&
+            previewStatus !== 'NO_INSTALL' && (
+              <span className="little-spacer-left">
+                <FormattedMessage
+                  defaultMessage={translate('marketplace.how_to_setup_cluster_url')}
+                  id="marketplace.how_to_setup_cluster_url"
+                  values={{
+                    url: (
+                      <a
+                        href="https://redirect.sonarsource.com/doc/data-center-edition.html"
+                        target="_blank">
+                        {licenseEdition.name}
+                      </a>
+                    )
+                  }}
+                />
+              </span>
+            )}
         </p>
         {previewStatus !== 'NO_INSTALL' && (
           <span className="js-edition-tos">
@@ -222,7 +205,6 @@
           </span>
         )}
       </div>
->>>>>>> 76accff0
     );
   }
 
