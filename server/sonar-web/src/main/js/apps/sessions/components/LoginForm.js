/*
 * SonarQube
 * Copyright (C) 2009-2017 SonarSource SA
 * mailto:info AT sonarsource DOT com
 *
 * This program is free software; you can redistribute it and/or
 * modify it under the terms of the GNU Lesser General Public
 * License as published by the Free Software Foundation; either
 * version 3 of the License, or (at your option) any later version.
 *
 * This program is distributed in the hope that it will be useful,
 * but WITHOUT ANY WARRANTY; without even the implied warranty of
 * MERCHANTABILITY or FITNESS FOR A PARTICULAR PURPOSE.  See the GNU
 * Lesser General Public License for more details.
 *
 * You should have received a copy of the GNU Lesser General Public License
 * along with this program; if not, write to the Free Software Foundation,
 * Inc., 51 Franklin Street, Fifth Floor, Boston, MA  02110-1301, USA.
 */
// @flow
import React from 'react';
import OAuthProviders from './OAuthProviders';
import GlobalMessagesContainer from '../../../app/components/GlobalMessagesContainer';
import { translate } from '../../../helpers/l10n';

type Props = {
  identityProviders: Array<{
    backgroundColor: string,
    iconPath: string,
    key: string,
    name: string
  }>,
  onSubmit: (string, string) => void
};

type State = {
  collapsed: boolean,
  login: string,
  password: string
};

export default class LoginForm extends React.PureComponent {
  props: Props;
  state: State;

  constructor(props: Props) {
    super(props);
    this.state = {
      collapsed: props.identityProviders.length > 0,
      login: '',
      password: ''
    };
  }

  handleSubmit = (event: Event) => {
    event.preventDefault();
    this.props.onSubmit(this.state.login, this.state.password);
  };

  handleMoreOptionsClick = (event: Event) => {
    event.preventDefault();
    this.setState({ collapsed: false });
  };

  render() {
    return (
      <div id="login_form">
        <h1 className="maintenance-title text-center">
          {translate('login.login_to_sonarqube')}
        </h1>

        {this.props.identityProviders.length > 0 &&
<<<<<<< HEAD
          <section className="oauth-providers">
            <ul>
              {this.props.identityProviders.map(identityProvider =>
                <li key={identityProvider.key}>
                  <a
                    href={`${window.baseUrl}/sessions/init/${identityProvider.key}`}
                    style={{ backgroundColor: identityProvider.backgroundColor }}
                    title={`Log in with ${identityProvider.name}`}>
                    <img
                      alt={identityProvider.name}
                      width="20"
                      height="20"
                      src={window.baseUrl + identityProvider.iconPath}
                    />
                    <span>
                      Log in with {identityProvider.name}
                    </span>
                  </a>
                </li>
              )}
            </ul>
          </section>}
=======
          <OAuthProviders identityProviders={this.props.identityProviders} />}
>>>>>>> f1d8457e

        {this.state.collapsed
          ? <div className="text-center">
              <a
                className="small text-muted js-more-options"
                href="#"
                onClick={this.handleMoreOptionsClick}>
                {translate('login.more_options')}
              </a>
            </div>
          : <form onSubmit={this.handleSubmit}>
              <GlobalMessagesContainer />

              <div className="big-spacer-bottom">
                <label htmlFor="login" className="login-label">
                  {translate('login')}
                </label>
                <input
                  type="text"
                  id="login"
                  name="login"
                  className="login-input"
                  maxLength="255"
                  required={true}
                  autoFocus={true}
                  placeholder={translate('login')}
                  value={this.state.login}
                  onChange={e => this.setState({ login: e.target.value })}
                />
              </div>

              <div className="big-spacer-bottom">
                <label htmlFor="password" className="login-label">
                  {translate('password')}
                </label>
                <input
                  type="password"
                  id="password"
                  name="password"
                  className="login-input"
                  required={true}
                  placeholder={translate('password')}
                  value={this.state.password}
                  onChange={e => this.setState({ password: e.target.value })}
                />
              </div>

              <div>
                <div className="text-right overflow-hidden">
                  <button name="commit" type="submit">
                    {translate('sessions.log_in')}
                  </button>
                  <a className="spacer-left" href={window.baseUrl + '/'}>
                    {translate('cancel')}
                  </a>
                </div>
              </div>
            </form>}
      </div>
    );
  }
}<|MERGE_RESOLUTION|>--- conflicted
+++ resolved
@@ -70,32 +70,7 @@
         </h1>
 
         {this.props.identityProviders.length > 0 &&
-<<<<<<< HEAD
-          <section className="oauth-providers">
-            <ul>
-              {this.props.identityProviders.map(identityProvider =>
-                <li key={identityProvider.key}>
-                  <a
-                    href={`${window.baseUrl}/sessions/init/${identityProvider.key}`}
-                    style={{ backgroundColor: identityProvider.backgroundColor }}
-                    title={`Log in with ${identityProvider.name}`}>
-                    <img
-                      alt={identityProvider.name}
-                      width="20"
-                      height="20"
-                      src={window.baseUrl + identityProvider.iconPath}
-                    />
-                    <span>
-                      Log in with {identityProvider.name}
-                    </span>
-                  </a>
-                </li>
-              )}
-            </ul>
-          </section>}
-=======
           <OAuthProviders identityProviders={this.props.identityProviders} />}
->>>>>>> f1d8457e
 
         {this.state.collapsed
           ? <div className="text-center">
