<?xml version="1.0" encoding="UTF-8" ?>
<!DOCTYPE mapper PUBLIC "-//mybatis.org//DTD Mapper 3.0//EN" "mybatis-3-mapper.dtd">

<mapper namespace="org.sonar.db.measure.MeasureMapper">

  <sql id="measureColumns">
    pm.metric_id as metricId,
    pm.component_uuid as componentUuid,
    pm.analysis_uuid as analysisUuid,
    pm.value as value,
    pm.text_value as textValue,
    pm.alert_status as alertStatus,
    pm.alert_text as alertText,
    pm.measure_data as dataValue,
    pm.variation_value_1 as variation
  </sql>

  <select id="selectLastMeasure" parameterType="map" resultType="Measure">
    select <include refid="measureColumns"/>
    from project_measures pm
    inner join metrics m on m.id = pm.metric_id
    inner join snapshots s on s.uuid = pm.analysis_uuid
    where
      pm.component_uuid = #{componentUuid,jdbcType=VARCHAR} and
      m.name = #{metricKey,jdbcType=VARCHAR} and
      s.islast= ${_true}
  </select>

  <select id="selectMeasure" parameterType="map" resultType="Measure">
    select <include refid="measureColumns"/>
    from project_measures pm
    inner join metrics m on m.id = pm.metric_id
    inner join snapshots s on s.uuid = pm.analysis_uuid
    where
    pm.component_uuid = #{componentUuid,jdbcType=VARCHAR} and
    m.name = #{metricKey,jdbcType=VARCHAR} and
    s.uuid = #{analysisUuid,jdbcType=VARCHAR}
  </select>

  <select id="selectByQueryOnProjects" parameterType="map" resultType="Measure">
    select <include refid="measureColumns"/> from project_measures pm
    <include refid="selectByQueryCommonJoins"/>
    where
    <include refid="selectByQueryCommonFilters"/>
    and analysis.component_uuid=pm.component_uuid
    and analysis.component_uuid in
    <foreach item="projectUuid" collection="query.getProjectUuids()" open="(" separator="," close=")">
      #{projectUuid,jdbcType=VARCHAR}
    </foreach>
  </select>

  <select id="selectByQueryOnComponents" parameterType="map" resultType="Measure">
    select <include refid="measureColumns"/> from project_measures pm
    <include refid="selectByQueryCommonJoins"/>
    where
    <include refid="selectByQueryCommonFilters"/>
    and analysis.component_uuid=#{query.projectUuid,jdbcType=VARCHAR}
    and pm.component_uuid in
    <foreach item="componentUuid" collection="query.getComponentUuids()" open="(" separator="," close=")">
      #{componentUuid,jdbcType=VARCHAR}
    </foreach>
  </select>

  <select id="selectByQueryOnSingleComponent" parameterType="map" resultType="Measure">
    select <include refid="measureColumns"/> from project_measures pm
    <include refid="selectByQueryCommonJoins"/>
    inner join projects p on p.project_uuid=analysis.component_uuid
      and p.uuid=pm.component_uuid
    where
    <include refid="selectByQueryCommonFilters"/>
    and pm.component_uuid=#{query.componentUuid,jdbcType=VARCHAR}
  </select>

  <sql id="selectByQueryCommonJoins">
    inner join snapshots analysis on analysis.uuid = pm.analysis_uuid
    <if test="query.getMetricKeys() != null">
      inner join metrics m on m.id = pm.metric_id
    </if>
  </sql>

  <sql id="selectByQueryCommonFilters">
    <if test="query.getAnalysisUuid() == null">
      analysis.islast=${_true}
    </if>
    <if test="query.getAnalysisUuid() != null">
      analysis.uuid = #{query.analysisUuid,jdbcType=VARCHAR}
    </if>
    <if test="query.getMetricIds() != null">
      and pm.metric_id in
      <foreach item="metricId" collection="query.getMetricIds()" open="(" separator="," close=")">#{metricId}</foreach>
    </if>
    <if test="query.getMetricKeys() != null">
      and m.name in
      <foreach item="metricKey" collection="query.getMetricKeys()" open="(" separator="," close=")">
        #{metricKey,jdbcType=VARCHAR}
      </foreach>
    </if>
<<<<<<< HEAD
=======
    <choose>
      <when test="query.getPersonId() != null">
        and pm.person_id = #{query.personId,jdbcType=BIGINT}
      </when>
      <otherwise>
        and pm.person_id is null
      </otherwise>
    </choose>
  </sql>

  <select id="selectTreeByQuery" parameterType="map" resultType="Measure" fetchSize="${_scrollFetchSize}" resultSetType="FORWARD_ONLY">
    select <include refid="measureColumns"/> from project_measures pm
    inner join snapshots analysis on analysis.uuid = pm.analysis_uuid
    inner join projects p on p.project_uuid=analysis.component_uuid and p.uuid=pm.component_uuid
    <include refid="org.sonar.db.component.ComponentMapper.selectDescendantsJoins"/>
    <where>
      <include refid="selectTreeByQueryFilters"/>
    </where>
    -- Add measures of base component
    union all
    select <include refid="measureColumns"/> from project_measures pm
    inner join snapshots analysis on analysis.uuid = pm.analysis_uuid
    inner join projects p on p.project_uuid=analysis.component_uuid and p.uuid=pm.component_uuid and pm.component_uuid=#{baseUuid}
    <where>
      <include refid="selectTreeByQueryFilters"/>
    </where>
  </select>

  <sql id="selectTreeByQueryFilters">
    and analysis.islast=${_true}
    <if test="query.getMetricIds() != null">
      and pm.metric_id in
      <foreach item="metricId" collection="query.getMetricIds()" open="(" separator="," close=")">#{metricId}</foreach>
    </if>
    <choose>
      <when test="query.getPersonId() != null">
        and pm.person_id = #{query.personId,jdbcType=BIGINT}
      </when>
      <otherwise>
        and pm.person_id is null
      </otherwise>
    </choose>
    and p.enabled = ${_true}
    <if test="query.qualifiers != null">
      and p.qualifier in
      <foreach collection="query.qualifiers" item="qualifier" open="(" close=")" separator=",">
        #{qualifier,jdbcType=VARCHAR}
      </foreach>
    </if>
    <if test="query.nameOrKeyQuery != null">
      and (
      p.kee = #{query.nameOrKeyQuery,jdbcType=VARCHAR}
      or
      upper(p.name) like #{query.nameOrKeyUpperLikeQuery,jdbcType=VARCHAR} escape '/'
      )
    </if>
>>>>>>> e6fea33b
  </sql>

  <select id="selectPastMeasuresOnSingleAnalysis" parameterType="map" resultType="org.sonar.db.measure.PastMeasureDto">
    select pm.id as id, pm.metric_id as metricId, pm.value as value
    from project_measures pm
    inner join snapshots analysis on analysis.uuid = pm.analysis_uuid
    where
      pm.component_uuid = #{componentUuid,jdbcType=VARCHAR}
      and analysis.uuid = #{analysisUuid,jdbcType=VARCHAR}
      and pm.metric_id in <foreach item="metricId" collection="metricIds" open="(" separator="," close=")">#{metricId}</foreach>
  </select>

  <select id="selectPastMeasuresOnSeveralAnalyses" parameterType="map" resultType="Measure">
    select <include refid="measureColumns"/>
    from project_measures pm
      inner join snapshots analysis on analysis.uuid = pm.analysis_uuid
    where
    pm.component_uuid = #{query.componentUuid, jdbcType=VARCHAR}
    <if test="query.from!= null">
      and analysis.created_at>=#{query.from, jdbcType=BIGINT}
    </if>
    <if test="query.to!=null">
      and analysis.created_at&lt;#{query.to, jdbcType=BIGINT}
    </if>
    and pm.metric_id in <foreach item="metricId" collection="query.metricIds" open="(" separator="," close=")">#{metricId, jdbcType=VARCHAR}</foreach>
    and analysis.status=#{query.status, jdbcType=VARCHAR}
  </select>

  <insert id="insert" parameterType="Measure" useGeneratedKeys="false">
    insert into project_measures (
    value,
    metric_id,
    component_uuid,
    analysis_uuid,
    text_value,
    alert_status,
    alert_text,
    variation_value_1,
    measure_data)
    VALUES (
    #{value, jdbcType=DOUBLE},
    #{metricId, jdbcType=INTEGER},
    #{componentUuid, jdbcType=VARCHAR},
    #{analysisUuid, jdbcType=VARCHAR},
    #{textValue, jdbcType=VARCHAR},
    #{alertStatus, jdbcType=VARCHAR},
    #{alertText, jdbcType=VARCHAR},
    #{variation, jdbcType=DOUBLE},
    #{dataValue, jdbcType=BINARY}
    )
  </insert>

</mapper><|MERGE_RESOLUTION|>--- conflicted
+++ resolved
@@ -21,9 +21,9 @@
     inner join metrics m on m.id = pm.metric_id
     inner join snapshots s on s.uuid = pm.analysis_uuid
     where
-      pm.component_uuid = #{componentUuid,jdbcType=VARCHAR} and
-      m.name = #{metricKey,jdbcType=VARCHAR} and
-      s.islast= ${_true}
+    pm.component_uuid = #{componentUuid,jdbcType=VARCHAR} and
+    m.name = #{metricKey,jdbcType=VARCHAR} and
+    s.islast= ${_true}
   </select>
 
   <select id="selectMeasure" parameterType="map" resultType="Measure">
@@ -65,7 +65,7 @@
     select <include refid="measureColumns"/> from project_measures pm
     <include refid="selectByQueryCommonJoins"/>
     inner join projects p on p.project_uuid=analysis.component_uuid
-      and p.uuid=pm.component_uuid
+    and p.uuid=pm.component_uuid
     where
     <include refid="selectByQueryCommonFilters"/>
     and pm.component_uuid=#{query.componentUuid,jdbcType=VARCHAR}
@@ -95,65 +95,6 @@
         #{metricKey,jdbcType=VARCHAR}
       </foreach>
     </if>
-<<<<<<< HEAD
-=======
-    <choose>
-      <when test="query.getPersonId() != null">
-        and pm.person_id = #{query.personId,jdbcType=BIGINT}
-      </when>
-      <otherwise>
-        and pm.person_id is null
-      </otherwise>
-    </choose>
-  </sql>
-
-  <select id="selectTreeByQuery" parameterType="map" resultType="Measure" fetchSize="${_scrollFetchSize}" resultSetType="FORWARD_ONLY">
-    select <include refid="measureColumns"/> from project_measures pm
-    inner join snapshots analysis on analysis.uuid = pm.analysis_uuid
-    inner join projects p on p.project_uuid=analysis.component_uuid and p.uuid=pm.component_uuid
-    <include refid="org.sonar.db.component.ComponentMapper.selectDescendantsJoins"/>
-    <where>
-      <include refid="selectTreeByQueryFilters"/>
-    </where>
-    -- Add measures of base component
-    union all
-    select <include refid="measureColumns"/> from project_measures pm
-    inner join snapshots analysis on analysis.uuid = pm.analysis_uuid
-    inner join projects p on p.project_uuid=analysis.component_uuid and p.uuid=pm.component_uuid and pm.component_uuid=#{baseUuid}
-    <where>
-      <include refid="selectTreeByQueryFilters"/>
-    </where>
-  </select>
-
-  <sql id="selectTreeByQueryFilters">
-    and analysis.islast=${_true}
-    <if test="query.getMetricIds() != null">
-      and pm.metric_id in
-      <foreach item="metricId" collection="query.getMetricIds()" open="(" separator="," close=")">#{metricId}</foreach>
-    </if>
-    <choose>
-      <when test="query.getPersonId() != null">
-        and pm.person_id = #{query.personId,jdbcType=BIGINT}
-      </when>
-      <otherwise>
-        and pm.person_id is null
-      </otherwise>
-    </choose>
-    and p.enabled = ${_true}
-    <if test="query.qualifiers != null">
-      and p.qualifier in
-      <foreach collection="query.qualifiers" item="qualifier" open="(" close=")" separator=",">
-        #{qualifier,jdbcType=VARCHAR}
-      </foreach>
-    </if>
-    <if test="query.nameOrKeyQuery != null">
-      and (
-      p.kee = #{query.nameOrKeyQuery,jdbcType=VARCHAR}
-      or
-      upper(p.name) like #{query.nameOrKeyUpperLikeQuery,jdbcType=VARCHAR} escape '/'
-      )
-    </if>
->>>>>>> e6fea33b
   </sql>
 
   <select id="selectPastMeasuresOnSingleAnalysis" parameterType="map" resultType="org.sonar.db.measure.PastMeasureDto">
@@ -161,15 +102,15 @@
     from project_measures pm
     inner join snapshots analysis on analysis.uuid = pm.analysis_uuid
     where
-      pm.component_uuid = #{componentUuid,jdbcType=VARCHAR}
-      and analysis.uuid = #{analysisUuid,jdbcType=VARCHAR}
-      and pm.metric_id in <foreach item="metricId" collection="metricIds" open="(" separator="," close=")">#{metricId}</foreach>
+    pm.component_uuid = #{componentUuid,jdbcType=VARCHAR}
+    and analysis.uuid = #{analysisUuid,jdbcType=VARCHAR}
+    and pm.metric_id in <foreach item="metricId" collection="metricIds" open="(" separator="," close=")">#{metricId}</foreach>
   </select>
 
   <select id="selectPastMeasuresOnSeveralAnalyses" parameterType="map" resultType="Measure">
     select <include refid="measureColumns"/>
     from project_measures pm
-      inner join snapshots analysis on analysis.uuid = pm.analysis_uuid
+    inner join snapshots analysis on analysis.uuid = pm.analysis_uuid
     where
     pm.component_uuid = #{query.componentUuid, jdbcType=VARCHAR}
     <if test="query.from!= null">
