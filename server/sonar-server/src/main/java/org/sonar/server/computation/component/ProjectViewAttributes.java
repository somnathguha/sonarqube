/*
 * SonarQube
 * Copyright (C) 2009-2016 SonarSource SA
 * mailto:contact AT sonarsource DOT com
 *
 * This program is free software; you can redistribute it and/or
 * modify it under the terms of the GNU Lesser General Public
 * License as published by the Free Software Foundation; either
 * version 3 of the License, or (at your option) any later version.
 *
 * This program is distributed in the hope that it will be useful,
 * but WITHOUT ANY WARRANTY; without even the implied warranty of
 * MERCHANTABILITY or FITNESS FOR A PARTICULAR PURPOSE.  See the GNU
 * Lesser General Public License for more details.
 *
 * You should have received a copy of the GNU Lesser General Public License
 * along with this program; if not, write to the Free Software Foundation,
 * Inc., 51 Franklin Street, Fifth Floor, Boston, MA  02110-1301, USA.
 */
package org.sonar.server.computation.component;

import javax.annotation.CheckForNull;
import javax.annotation.Nullable;
import javax.annotation.concurrent.Immutable;

import static java.util.Objects.requireNonNull;

@Immutable
public class ProjectViewAttributes {
<<<<<<< HEAD
  private final String projectUuid;

  public ProjectViewAttributes(String projectUuid) {
    this.projectUuid = requireNonNull(projectUuid, "projectUuid can't be null");
=======
  private final long projectId;
  @CheckForNull
  private final Long analysisDate;

  /**
   * Compatibility with Governance 1.0.
   *
   * FIXME: remove in SQ 6.0
   */
  public ProjectViewAttributes(long projectId) {
    this(projectId, null);
  }

  public ProjectViewAttributes(long projectId, @Nullable Long analysisDate) {
    this.projectId = projectId;
    this.analysisDate = analysisDate;
>>>>>>> bb7a0980
  }

  public String getProjectUuid() {
    return projectUuid;
  }

  @CheckForNull
  public Long getAnalysisDate() {
    return analysisDate;
  }

  @Override
  public String toString() {
    return "ProjectViewAttributes{" +
<<<<<<< HEAD
        ", projectUuid='" + projectUuid + '\'' +
=======
        "projectId=" + projectId +
        ", analysisDate=" + analysisDate +
>>>>>>> bb7a0980
        '}';
  }
}<|MERGE_RESOLUTION|>--- conflicted
+++ resolved
@@ -27,29 +27,13 @@
 
 @Immutable
 public class ProjectViewAttributes {
-<<<<<<< HEAD
   private final String projectUuid;
-
-  public ProjectViewAttributes(String projectUuid) {
-    this.projectUuid = requireNonNull(projectUuid, "projectUuid can't be null");
-=======
-  private final long projectId;
   @CheckForNull
   private final Long analysisDate;
 
-  /**
-   * Compatibility with Governance 1.0.
-   *
-   * FIXME: remove in SQ 6.0
-   */
-  public ProjectViewAttributes(long projectId) {
-    this(projectId, null);
-  }
-
-  public ProjectViewAttributes(long projectId, @Nullable Long analysisDate) {
-    this.projectId = projectId;
+  public ProjectViewAttributes(String projectUuid, @Nullable Long analysisDate) {
+    this.projectUuid = requireNonNull(projectUuid, "projectUuid can't be null");
     this.analysisDate = analysisDate;
->>>>>>> bb7a0980
   }
 
   public String getProjectUuid() {
@@ -64,12 +48,8 @@
   @Override
   public String toString() {
     return "ProjectViewAttributes{" +
-<<<<<<< HEAD
-        ", projectUuid='" + projectUuid + '\'' +
-=======
-        "projectId=" + projectId +
-        ", analysisDate=" + analysisDate +
->>>>>>> bb7a0980
-        '}';
+      ", projectUuid='" + projectUuid + '\'' +
+      ", analysisDate=" + analysisDate +
+      '}';
   }
 }