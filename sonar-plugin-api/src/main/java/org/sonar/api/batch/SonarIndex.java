/*
 * SonarQube, open source software quality management tool.
 * Copyright (C) 2008-2014 SonarSource
 * mailto:contact AT sonarsource DOT com
 *
 * SonarQube is free software; you can redistribute it and/or
 * modify it under the terms of the GNU Lesser General Public
 * License as published by the Free Software Foundation; either
 * version 3 of the License, or (at your option) any later version.
 *
 * SonarQube is distributed in the hope that it will be useful,
 * but WITHOUT ANY WARRANTY; without even the implied warranty of
 * MERCHANTABILITY or FITNESS FOR A PARTICULAR PURPOSE.  See the GNU
 * Lesser General Public License for more details.
 *
 * You should have received a copy of the GNU Lesser General Public License
 * along with this program; if not, write to the Free Software Foundation,
 * Inc., 51 Franklin Street, Fifth Floor, Boston, MA  02110-1301, USA.
 */
package org.sonar.api.batch;

import org.sonar.api.batch.sensor.SensorContext;
import org.sonar.api.design.Dependency;
import org.sonar.api.measures.Measure;
import org.sonar.api.measures.MeasuresFilter;
import org.sonar.api.resources.Project;
import org.sonar.api.resources.ProjectLink;
import org.sonar.api.resources.Resource;
import org.sonar.api.rules.Violation;
import org.sonar.api.violations.ViolationQuery;
import org.sonar.graph.DirectedGraphAccessor;

import javax.annotation.CheckForNull;

import java.util.Collection;
import java.util.Date;
import java.util.List;
import java.util.Set;

/**
<<<<<<< HEAD
 * @deprecated since 5.0 should not be an API. Everything should be accessed using {@link SensorContext}.
=======
 * @deprecated since 4.5.2 should not be used by plugins.
>>>>>>> a2d5e825
 */
@Deprecated
public abstract class SonarIndex implements DirectedGraphAccessor<Resource, Dependency> {

  /**
   * Indexes a resource as a direct child of project. This method does nothing and returns true if the resource already indexed.
   * If the method resource.getParent() does not return null, then this parent will be indexed too.
   *
   * @return false if the resource is excluded
   * @since 2.6
   */
  public abstract boolean index(Resource resource);

  /**
   * Indexes a resource. This method does nothing if the resource is already indexed.
   *
   * @param resource        the resource to index. Not nullable
   * @param parentReference a reference to the indexed parent. If null, the resource is indexed as a direct child of project.
   * @return false if the parent is not indexed or if the resource is excluded
   * @since 2.6
   */
  public abstract boolean index(Resource resource, Resource parentReference);

  /**
   * Returns true if the referenced resource is excluded. An excluded resource is not indexed.
   * @since 2.6
   */
  public abstract boolean isExcluded(Resource reference);

  /**
   * @since 2.6
   */
  public abstract boolean isIndexed(Resource reference, boolean acceptExcluded);

  /**
   * Search for an indexed resource.
   *
   * @param reference the resource reference
   * @return the indexed resource, null if it's not indexed
   * @since 1.10. Generic types since 2.6.
   */
  public abstract <R extends Resource> R getResource(R reference);

  /**
   * @since 2.6
   */
  public abstract Resource getParent(Resource reference);

  /**
   * @since 2.6
   */

  public abstract Collection<Resource> getChildren(Resource reference);

  /**
   * @return source code associated with a specified resource, <code>null</code> if not available 
   * (for example if resource is not a file)
   * @since 2.9
   */
  @CheckForNull
  public abstract String getSource(Resource resource);

  public abstract Project getProject();

  public final Collection<Resource> getResources() {
    return getVertices();
  }

  /**
   * Indexes the resource.
   * @return the indexed resource, even if it's excluded
   * @deprecated since 2.6. Use methods index()
   */
  @Deprecated
  public abstract Resource addResource(Resource resource);

  @CheckForNull
  public abstract Measure getMeasure(Resource resource, org.sonar.api.batch.measure.Metric<?> metric);

  @CheckForNull
  public abstract <M> M getMeasures(Resource resource, MeasuresFilter<M> filter);

  /**
   * Returns the violations that match the {@link ViolationQuery} parameters.
   *
   * @since 2.8
   * @param violationQuery
   *          the request parameters specified as a {@link ViolationQuery}
   * @return the list of violations that match those parameters
   * @deprecated in 3.6
   */
  @Deprecated
  public abstract List<Violation> getViolations(ViolationQuery violationQuery);

  /**
   * Returns all the active (= non switched-off) violations found on the given resource. Equivalent to
   * {@link #getViolations(ViolationQuery)} called with <code>ViolationQuery.create().forResource(resource).ignoreSwitchedOff(true)</code>
   * as a parameter.
   *
   * @since 2.7
   * @return the list of violations
   * @deprecated in 3.6
   */
  @Deprecated
  public final List<Violation> getViolations(Resource resource) {
    return getViolations(ViolationQuery.create().forResource(resource));
  }

  /**
   * @since 2.5
   * @deprecated in 3.6
   */
  @Deprecated
  public abstract void addViolation(Violation violation, boolean force);

  /**
   * @deprecated in 3.6
   */
  @Deprecated
  public final void addViolation(Violation violation) {
    addViolation(violation, false);
  }

  /**
   * Warning: the resource is automatically indexed for backward-compatibility, but it should be explictly
   * indexed before. Next versions will deactivate this automatic indexation.
   */
  public abstract Measure addMeasure(Resource resource, Measure measure);

  public abstract Dependency addDependency(Dependency dependency);

  public abstract Set<Dependency> getDependencies();

  public abstract void addLink(ProjectLink link);

  public abstract void deleteLink(String key);

  public abstract List<Event> getEvents(Resource resource);

  public abstract void deleteEvent(Event event);

  public abstract Event addEvent(Resource resource, String name, String description, String category, Date date);

  public final Collection<Dependency> getOutgoingDependencies(Resource from) {
    return getOutgoingEdges(from);
  }

  public final Collection<Dependency> getIncomingDependencies(Resource to) {
    return getIncomingEdges(to);
  }
}<|MERGE_RESOLUTION|>--- conflicted
+++ resolved
@@ -38,11 +38,7 @@
 import java.util.Set;
 
 /**
-<<<<<<< HEAD
- * @deprecated since 5.0 should not be an API. Everything should be accessed using {@link SensorContext}.
-=======
- * @deprecated since 4.5.2 should not be used by plugins.
->>>>>>> a2d5e825
+ * @deprecated since 4.5.2 should not be used by plugins. Everything should be accessed using {@link SensorContext}.
  */
 @Deprecated
 public abstract class SonarIndex implements DirectedGraphAccessor<Resource, Dependency> {
